--- conflicted
+++ resolved
@@ -639,15 +639,8 @@
     ctx->quiet = 1;
   if (flags & M_READONLY)
     ctx->readonly = 1;
-<<<<<<< HEAD
-#ifdef USE_SIDEBAR
   if (flags & M_PEEK)
     ctx->peekonly = 1;
-#endif
-=======
-  if (flags & M_PEEK)
-    ctx->peekonly = 1;
->>>>>>> bb082444
 
   if (flags & (M_APPEND|M_NEWFOLDER))
   {
@@ -758,34 +751,17 @@
   if(!ctx) 
     return;
 
-<<<<<<< HEAD
-#ifdef USE_SIDEBAR
   /* fix up the times so buffy won't get confused */
-  struct utimbuf ut;
-=======
-  /* fix up the times so buffy won't get confused */
->>>>>>> bb082444
   if (ctx->peekonly && ctx->path && (ctx->mtime > ctx->atime)) {
     ut.actime  = ctx->atime;
     ut.modtime = ctx->mtime;
     utime (ctx->path, &ut);
   }
-<<<<<<< HEAD
-#endif
-
-  /* never announce that a mailbox we've just left has new mail. #3290
-   * XXX: really belongs in mx_close_mailbox, but this is a nice hook point */
-#ifdef USE_SIDEBAR
-  if (!ctx->peekonly)
-#endif
-  mutt_buffy_setnotified(ctx->path);
-=======
 
   /* never announce that a mailbox we've just left has new mail. #3290
    * XXX: really belongs in mx_close_mailbox, but this is a nice hook point */
   if (!ctx->peekonly)
     mutt_buffy_setnotified(ctx->path);
->>>>>>> bb082444
 
   if (ctx->mx_close)
     ctx->mx_close (ctx);
@@ -797,10 +773,6 @@
   mutt_clear_threads (ctx);
   for (i = 0; i < ctx->msgcount; i++)
     mutt_free_header (&ctx->hdrs[i]);
-#ifdef USE_SIDEBAR
-  ctx->msgcount -= ctx->deleted;
-  sb_set_buffystats (ctx);
-#endif
   FREE (&ctx->hdrs);
   FREE (&ctx->v2r);
   FREE (&ctx->path);
