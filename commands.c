--- conflicted
+++ resolved
@@ -150,11 +150,6 @@
     fputs ("\n\n", fpout);
   }
 
-<<<<<<< HEAD
-  res = mutt_copy_message (fpout, Context, cur, cmflags,
-		(option (OPTWEED) ? (CH_WEED | CH_REORDER) : 0)
-		| CH_DECODE | CH_FROM | CH_DISPLAY | CH_VIRTUAL);
-=======
   chflags = (option (OPTWEED) ? (CH_WEED | CH_REORDER) : 0)
            | CH_DECODE | CH_FROM | CH_DISPLAY;
 #ifdef USE_NOTMUCH
@@ -162,7 +157,6 @@
     chflags |= CH_VIRTUAL;
 #endif
   res = mutt_copy_message (fpout, Context, cur, cmflags, chflags);
->>>>>>> 1e96d79e
 
   if ((safe_fclose (&fpout) != 0 && errno != EPIPE) || res < 0)
   {
