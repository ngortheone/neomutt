/*
 * Copyright (C) 1996-2002,2010 Michael R. Elkins <me@mutt.org>
 * 
 *     This program is free software; you can redistribute it and/or modify
 *     it under the terms of the GNU General Public License as published by
 *     the Free Software Foundation; either version 2 of the License, or
 *     (at your option) any later version.
 * 
 *     This program is distributed in the hope that it will be useful,
 *     but WITHOUT ANY WARRANTY; without even the implied warranty of
 *     MERCHANTABILITY or FITNESS FOR A PARTICULAR PURPOSE.  See the
 *     GNU General Public License for more details.
 * 
 *     You should have received a copy of the GNU General Public License
 *     along with this program; if not, write to the Free Software
 *     Foundation, Inc., 51 Franklin Street, Fifth Floor, Boston, MA  02110-1301, USA.
 */ 

WHERE void (*mutt_error) (const char *, ...);
WHERE void (*mutt_message) (const char *, ...);

WHERE CONTEXT *Context;

WHERE char Errorbuf[STRING];
WHERE char AttachmentMarker[STRING];

#if defined(DL_STANDALONE) && defined(USE_DOTLOCK)
WHERE char *MuttDotlock;
#endif

WHERE ADDRESS *EnvFrom;
WHERE ADDRESS *From;

WHERE char *AliasFile;
WHERE char *AliasFmt;
WHERE char *AssumedCharset;
WHERE char *AttachSep;
WHERE char *Attribution;
WHERE char *AttachCharset;
WHERE char *AttachFormat;
WHERE char *Charset;
WHERE char *ComposeFormat;
WHERE char *ConfigCharset;
WHERE char *ContentType;
WHERE char *DefaultHook;
WHERE char *DateFmt;
WHERE char *DisplayFilter;
WHERE char *DsnNotify;
WHERE char *DsnReturn;
WHERE char *Editor;
WHERE char *EscChar;
WHERE char *FolderFormat;
WHERE char *ForwFmt;
WHERE char *Fqdn;
WHERE char *HdrFmt;
WHERE char *HistFile;
WHERE char *Homedir;
WHERE char *Hostname;
#ifdef USE_IMAP
WHERE char *ImapAuthenticators INITVAL (NULL);
WHERE char *ImapDelimChars INITVAL (NULL);
WHERE char *ImapHeaders;
WHERE char *ImapLogin INITVAL (NULL);
WHERE char *ImapPass INITVAL (NULL);
WHERE char *ImapUser INITVAL (NULL);
#endif
WHERE char *Inbox;
WHERE char *Ispell;
WHERE char *KeywordsSave;
WHERE char *Locale;
WHERE char *MailcapPath;
WHERE char *Maildir;
#if defined(USE_IMAP) || defined(USE_POP) || defined(USE_NNTP)
WHERE char *MessageCachedir;
#endif
#if USE_HCACHE
WHERE char *HeaderCache;
#if HAVE_GDBM || HAVE_DB4
WHERE char *HeaderCachePageSize;
#endif /* HAVE_GDBM || HAVE_DB4 */
#endif /* USE_HCACHE */
WHERE char *MhFlagged;
WHERE char *MhReplied;
WHERE char *MhUnseen;
WHERE char *MsgFmt;

#ifdef USE_SOCKET
WHERE char *Preconnect INITVAL (NULL);
WHERE char *Tunnel INITVAL (NULL);
WHERE short NetInc;
#endif /* USE_SOCKET */

#ifdef MIXMASTER
WHERE char *Mixmaster;
WHERE char *MixEntryFormat;
#endif

WHERE char *Muttrc INITVAL (NULL);
#ifdef USE_NNTP
WHERE char *GroupFormat;
WHERE char *Inews;
WHERE char *NewsCacheDir;
WHERE char *NewsServer;
WHERE char *NewsgroupsCharset;
WHERE char *NewsRc;
WHERE char *NntpAuthenticators;
WHERE char *NntpUser;
WHERE char *NntpPass;
#endif
WHERE char *Outbox;
WHERE char *Pager;
WHERE char *PagerFmt;
WHERE char *PipeSep;
#ifdef USE_POP
WHERE char *PopAuthenticators INITVAL (NULL);
WHERE short PopCheckTimeout;
WHERE char *PopHost;
WHERE char *PopPass INITVAL (NULL);
WHERE char *PopUser INITVAL (NULL);
#endif
WHERE char *PostIndentString;
WHERE char *Postponed;
WHERE char *PostponeEncryptAs;
WHERE char *Prefix;
WHERE char *PrintCmd;
WHERE char *QueryCmd;
WHERE char *QueryFormat;
WHERE char *Realname;
WHERE short SearchContext;
WHERE char *SendCharset;
WHERE char *Sendmail;
WHERE char *Shell;
#ifdef USE_SIDEBAR
WHERE char *SidebarDelimChars;
WHERE char *SidebarDividerChar;
WHERE char *SidebarFormat;
WHERE char *SidebarIndentString;
#endif
WHERE char *Signature;
WHERE char *SimpleSearch;
#if USE_SMTP
WHERE char *SmtpAuthenticators INITVAL (NULL);
WHERE char *SmtpPass INITVAL (NULL);
WHERE char *SmtpUrl INITVAL (NULL);
#endif /* USE_SMTP */
WHERE char *Spoolfile;
WHERE char *SpamSep;
#if defined(USE_SSL)
WHERE char *SslCertFile INITVAL (NULL);
WHERE char *SslClientCert INITVAL (NULL);
WHERE char *SslEntropyFile INITVAL (NULL);
WHERE char *SslCiphers INITVAL (NULL);
#ifdef USE_SSL_GNUTLS
WHERE short SslDHPrimeBits;
WHERE char *SslCACertFile INITVAL (NULL);
#endif
#endif
WHERE char *StChars;
WHERE char *Status;
WHERE char *Tempdir;
WHERE char *Tochars;
WHERE char *TrashPath;
WHERE char *TSStatusFormat;
WHERE char *TSIconFormat;
WHERE short TSSupported;
WHERE char *Username;
WHERE char *Visual;
WHERE char *XlabelDelim;

WHERE char *CurrentFolder;
WHERE char *LastFolder;


WHERE const char *ReleaseDate;

WHERE HASH *Groups;
WHERE HASH *Labels;
WHERE HASH *ReverseAlias;
#ifdef USE_NOTMUCH
WHERE HASH *TagTransforms;
WHERE HASH *TagFormats;
#endif

WHERE LIST *AutoViewList INITVAL(0);
WHERE LIST *AlternativeOrderList INITVAL(0);
WHERE LIST *AttachAllow INITVAL(0);
WHERE LIST *AttachExclude INITVAL(0);
WHERE LIST *InlineAllow INITVAL(0);
WHERE LIST *InlineExclude INITVAL(0);
WHERE LIST *HeaderOrderList INITVAL(0);
WHERE LIST *Ignore INITVAL(0);
WHERE LIST *MailtoAllow INITVAL(0);
WHERE LIST *MimeLookupList INITVAL(0);
WHERE LIST *UnIgnore INITVAL(0);

WHERE RX_LIST *Alternates INITVAL(0);
WHERE RX_LIST *UnAlternates INITVAL(0);
WHERE RX_LIST *MailLists INITVAL(0);
WHERE RX_LIST *UnMailLists INITVAL(0);
WHERE RX_LIST *SubscribedLists INITVAL(0);
WHERE RX_LIST *UnSubscribedLists INITVAL(0);
WHERE SPAM_LIST *SpamList INITVAL(0);
WHERE RX_LIST *NoSpamList INITVAL(0);


/* bit vector for boolean variables */
#ifdef MAIN_C
unsigned char Options[(OPTMAX + 7)/8];
#else
extern unsigned char Options[];
#endif

/* bit vector for the yes/no/ask variable type */
#ifdef MAIN_C
unsigned char QuadOptions[(OPT_MAX*2 + 7) / 8];
#else
extern unsigned char QuadOptions[];
#endif

<<<<<<< HEAD
=======
WHERE unsigned short Counter INITVAL (0);

#ifdef USE_NNTP
WHERE short NewsPollTimeout;
WHERE short NntpContext;
#endif

>>>>>>> a614338a
WHERE short ConnectTimeout;
WHERE short HistSize;
WHERE short MenuContext;
WHERE short PagerContext;
WHERE short PagerIndexLines;
WHERE short ReadInc;
WHERE short ReflowWrap;
WHERE short SaveHist;
WHERE short SendmailWait;
WHERE short SleepTime INITVAL (1);
WHERE short SkipQuotedOffset;
WHERE short TimeInc;
WHERE short Timeout;
WHERE short Wrap;
WHERE short WrapHeaders;
WHERE short WriteInc;

WHERE short ScoreThresholdDelete;
WHERE short ScoreThresholdRead;
WHERE short ScoreThresholdFlag;

/* This isn't excluded from the build because it's too entwined in the code.
 * For now. */
WHERE short SidebarWidth;
#ifdef USE_SIDEBAR
WHERE short SidebarRefreshTime;
WHERE LIST *SidebarWhitelist INITVAL(0);
#endif

#ifdef USE_IMAP
WHERE short ImapKeepalive;
WHERE short ImapPipelineDepth;
#endif

/* flags for received signals */
WHERE SIG_ATOMIC_VOLATILE_T SigAlrm INITVAL (0);
WHERE SIG_ATOMIC_VOLATILE_T SigInt INITVAL (0);
WHERE SIG_ATOMIC_VOLATILE_T SigWinch INITVAL (0);

WHERE int CurrentMenu;

WHERE ALIAS *Aliases INITVAL (0);
WHERE LIST *UserHeader INITVAL (0);

/*-- formerly in pgp.h --*/
WHERE REGEXP PgpGoodSign;
WHERE REGEXP PgpDecryptionOkay;
WHERE char *PgpSignAs;
WHERE short PgpTimeout;
WHERE char *PgpEntryFormat;
WHERE char *PgpClearSignCommand;
WHERE char *PgpDecodeCommand;
WHERE char *PgpVerifyCommand;
WHERE char *PgpDecryptCommand;
WHERE char *PgpSignCommand;
WHERE char *PgpEncryptSignCommand;
WHERE char *PgpEncryptOnlyCommand;
WHERE char *PgpImportCommand;
WHERE char *PgpExportCommand;
WHERE char *PgpVerifyKeyCommand;
WHERE char *PgpListSecringCommand;
WHERE char *PgpListPubringCommand;
WHERE char *PgpGetkeysCommand;

/*-- formerly in smime.h --*/
WHERE char *SmimeDefaultKey;
WHERE short SmimeTimeout;
WHERE char *SmimeCertificates;
WHERE char *SmimeKeys;
WHERE char *SmimeCryptAlg;
WHERE char *SmimeCALocation;
WHERE char *SmimeVerifyCommand;
WHERE char *SmimeVerifyOpaqueCommand;
WHERE char *SmimeDecryptCommand;
WHERE char *SmimeSignCommand;
WHERE char *SmimeDigestAlg;
WHERE char *SmimeSignOpaqueCommand;
WHERE char *SmimeEncryptCommand;
WHERE char *SmimeGetSignerCertCommand;
WHERE char *SmimePk7outCommand;
WHERE char *SmimeGetCertCommand;
WHERE char *SmimeImportCertCommand;
WHERE char *SmimeGetCertEmailCommand;

#ifdef USE_NOTMUCH
WHERE int NotmuchOpenTimeout;
WHERE char *NotmuchDefaultUri;
WHERE char *NotmuchExcludeTags;
WHERE char *NotmuchUnreadTag;
WHERE char *NotmuchHiddenTags;
WHERE char *VirtFolderFormat;
WHERE int NotmuchDBLimit;
WHERE char *NotmuchQueryType;
WHERE char *NotmuchRecordTags;
#endif



#ifdef MAIN_C
const char * const Weekdays[] = { "Sun", "Mon", "Tue", "Wed", "Thu", "Fri", "Sat" };
const char * const Months[] = { "Jan", "Feb", "Mar", "Apr", "May", "Jun", "Jul", "Aug", "Sep", "Oct", "Nov", "Dec", "ERR" };

const char * const BodyTypes[] = { "x-unknown", "audio", "application", "image", "message", "model", "multipart", "text", "video" };
const char * const BodyEncodings[] = { "x-unknown", "7bit", "8bit", "quoted-printable", "base64", "binary", "x-uuencoded" };
#else
extern const char * const Weekdays[];
extern const char * const Months[];
#endif

#ifdef MAIN_C
/* so that global vars get included */ 
#include "mx.h"
#include "mutt_regex.h"
#include "buffy.h"
#include "sort.h"
#include "mutt_crypt.h"
#include "reldate.h"
#endif /* MAIN_C */<|MERGE_RESOLUTION|>--- conflicted
+++ resolved
@@ -217,8 +217,6 @@
 extern unsigned char QuadOptions[];
 #endif
 
-<<<<<<< HEAD
-=======
 WHERE unsigned short Counter INITVAL (0);
 
 #ifdef USE_NNTP
@@ -226,7 +224,6 @@
 WHERE short NntpContext;
 #endif
 
->>>>>>> a614338a
 WHERE short ConnectTimeout;
 WHERE short HistSize;
 WHERE short MenuContext;
